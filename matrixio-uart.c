#include "matrixio-core.h"
#include <linux/delay.h>
#include <linux/freezer.h>
#include <linux/init.h>
#include <linux/kernel.h>
#include <linux/module.h>
#include <linux/of.h>
#include <linux/of_address.h>
#include <linux/of_device.h>
#include <linux/of_irq.h>
#include <linux/of_platform.h>
#include <linux/platform_device.h>
#include <linux/serial.h>
#include <linux/serial_core.h>
#include <linux/tty_flip.h>

static struct matrixio *matrixio;
static struct uart_port port;
static int irq;
static struct workqueue_struct *workqueue;
static struct work_struct work;
static int force_end_work;
static spinlock_t conf_lock;

struct matrixio_uart_status {
	uint8_t dummy : 8;
	uint8_t fifo_full : 1;
	uint8_t fifo_empty : 1;
	uint8_t uart_ucr : 2;
	uint8_t uart_tx_busy : 4;
};

struct matrixio_uart_data {
	uint8_t uart_rx : 8;
	uint8_t empty : 8;
};

struct matrixio_uart_pointer {
	uint8_t pointer_read : 8;
	uint8_t pointer_write : 8;
};

static const char driver_name[] = "ttyMATRIX";
static const char tty_dev_name[] = "ttyMATRIX";

static irqreturn_t uart_rxint(int irq, void *id)
{
	if (!freezing(current))
		queue_work(workqueue, &work);
	return IRQ_HANDLED;
}

static void matrixio_uart_work(struct work_struct *w)
{
	struct matrixio_uart_data uart_data;

	spin_lock(&conf_lock);
	regmap_read(matrixio->regmap, MATRIXIO_UART_BASE,
		    (unsigned int *)&uart_data);

	if (!uart_data.empty) {
		tty_insert_flip_char(&port.state->port,
				     (unsigned int)uart_data.uart_rx,
				     TTY_NORMAL);
		tty_flip_buffer_push(&port.state->port);
	}
	spin_unlock(&conf_lock);
}

static unsigned int matrixio_uart_tx_empty(struct uart_port *port) { return 1; }

static void matrixio_uart_set_mctrl(struct uart_port *port, unsigned int mctrl)
{
}

static unsigned int matrixio_uart_get_mctrl(struct uart_port *port)
{
	return TIOCM_CAR | TIOCM_DSR | TIOCM_CTS;
}

static void matrixio_uart_stop_tx(struct uart_port *port) {}

static void matrixio_uart_start_tx(struct uart_port *port)
{
	struct matrixio_uart_status uart_status;

	spin_lock(&conf_lock);

	while (1) {

		do {
<<<<<<< HEAD
			regmap_read(matrixio->regmap,
				    MATRIXIO_UART_BASE + 0x100,
=======
			regmap_read(matrixio->regmap, MATRIXIO_UART_BASE + 0x100,
>>>>>>> 712b867f
				    (unsigned int *)&uart_status);

		} while (uart_status.uart_tx_busy);

		regmap_write(matrixio->regmap, MATRIXIO_UART_BASE + 0x101,
			     port->state->xmit.buf[port->state->xmit.tail]);
		port->state->xmit.tail =
		    (port->state->xmit.tail + 1) & (UART_XMIT_SIZE - 1);
		port->icount.tx++;

		if (uart_circ_empty(&port->state->xmit))
			break;
	}

	spin_unlock(&conf_lock);
}

static void matrixio_uart_stop_rx(struct uart_port *port) {}

static void matrixio_uart_enable_ms(struct uart_port *port) {}

static void matrixio_uart_break_ctl(struct uart_port *port, int break_state) {}

static int matrixio_uart_startup(struct uart_port *port)
{
	int ret;
	char workqueue_name[12];

	spin_lock(&conf_lock);

	regmap_write(matrixio->regmap, MATRIXIO_UART_BASE + 0x102, 1);
	regmap_write(matrixio->regmap, MATRIXIO_UART_BASE + 0x102, 0);

	spin_unlock(&conf_lock);

	sprintf(workqueue_name, "matrixio_uart");

	workqueue = create_freezable_workqueue(workqueue_name);

	if (!workqueue) {
		dev_err(port->dev, "cannot create workqueue");
		return -EBUSY;
	}

	force_end_work = 0;

	INIT_WORK(&work, matrixio_uart_work);

	ret = request_irq(irq, uart_rxint, 0, driver_name, matrixio);

	if (ret) {
		dev_err(port->dev, "can't request irq %d\n", irq);
		destroy_workqueue(workqueue);
		return -EBUSY;
	}

	printk(KERN_INFO "MATRIX Creator TTY has been loaded (IRQ=%d,%d)", irq,
	       ret);

	return 0;
}

static void matrixio_uart_shutdown(struct uart_port *port)
{
	flush_workqueue(workqueue);
	destroy_workqueue(workqueue);
	free_irq(irq, matrixio);
}

static void matrixio_uart_set_termios(struct uart_port *port,
				      struct ktermios *termios,
				      struct ktermios *old)
{
}

static const char *matrixio_uart_type(struct uart_port *port)
{
	return "matrixio-uart";
}

static int matrixio_uart_request_port(struct uart_port *port) { return 0; }

static void matrixio_uart_config_port(struct uart_port *port, int flags) {}

static void matrixio_uart_release_port(struct uart_port *port) {}

static int matrixio_uart_verify_port(struct uart_port *port,
				     struct serial_struct *ser)
{
	return 0;
}

static struct uart_ops matrixio_uart_ops = {
    .tx_empty = matrixio_uart_tx_empty,
    .set_mctrl = matrixio_uart_set_mctrl,
    .get_mctrl = matrixio_uart_get_mctrl,
    .stop_tx = matrixio_uart_stop_tx,
    .start_tx = matrixio_uart_start_tx,
    .stop_rx = matrixio_uart_stop_rx,
    .enable_ms = matrixio_uart_enable_ms,
    .break_ctl = matrixio_uart_break_ctl,
    .startup = matrixio_uart_startup,
    .shutdown = matrixio_uart_shutdown,
    .set_termios = matrixio_uart_set_termios,
    .type = matrixio_uart_type,
    .release_port = matrixio_uart_release_port,
    .request_port = matrixio_uart_request_port,
    .config_port = matrixio_uart_config_port,
    .verify_port = matrixio_uart_verify_port,
};

static struct uart_driver matrixio_uart_driver = {
    .owner = THIS_MODULE,
    .driver_name = driver_name,
    .dev_name = tty_dev_name,
    .major = 204,
    .minor = 209,
    .nr = 1,
};

static int matrixio_uart_probe(struct platform_device *pdev)
{
	int ret;
	struct device *dev = &pdev->dev;
	struct device_node *np = dev->of_node;
	matrixio = dev_get_drvdata(pdev->dev.parent);

	if (np)
		dev_dbg(dev, "get of data\n");

	ret = uart_register_driver(&matrixio_uart_driver);

	if (ret != 0) {
		dev_err(matrixio->dev, "Failed to register MATRIXIO UART: %d\n",
			ret);
		return ret;
	}
	spin_lock_init(&conf_lock);
	irq = irq_of_parse_and_map(np, 0);

	spin_lock_init(&port.lock);
	port.irq = irq;
	port.fifosize = 16;
	port.line = 0;
	port.ops = &matrixio_uart_ops;
	port.flags = UPF_SKIP_TEST | UPF_BOOT_AUTOCONF;
	port.dev = &pdev->dev;
	port.type = PORT_MAX3100;
	port.line = 0;

	ret = uart_add_one_port(&matrixio_uart_driver, &port);

	if (ret != 0) {
		dev_err(matrixio->dev, "Failed to add port: %d\n", ret);
		return ret;
	}

	return ret;
}

static int matrixio_uart_remove(struct platform_device *pdev)
{
	uart_remove_one_port(&matrixio_uart_driver, &port);
	port.dev = NULL;
	uart_unregister_driver(&matrixio_uart_driver);
	return 0;
}


static const struct of_device_id matrixio_uart_dt_ids[] = {
    {.compatible = "matrixio-uart", .data = (void *)0}, {}};

MODULE_DEVICE_TABLE(of, matrixio_uart_dt_ids);

static struct platform_driver matrixio_uart_platform_driver = {
    .driver =
	{
	    .name = "matrixio-uart",
	    .of_match_table = of_match_ptr(matrixio_uart_dt_ids),
	},
    .probe = matrixio_uart_probe,
    .remove = matrixio_uart_remove,

};

module_platform_driver(matrixio_uart_platform_driver);

MODULE_LICENSE("GPL");
MODULE_AUTHOR("Andres Calderon <andres.calderon@admobilize.com>");
MODULE_DESCRIPTION("MATRIXIO TTY module");<|MERGE_RESOLUTION|>--- conflicted
+++ resolved
@@ -89,12 +89,8 @@
 	while (1) {
 
 		do {
-<<<<<<< HEAD
 			regmap_read(matrixio->regmap,
 				    MATRIXIO_UART_BASE + 0x100,
-=======
-			regmap_read(matrixio->regmap, MATRIXIO_UART_BASE + 0x100,
->>>>>>> 712b867f
 				    (unsigned int *)&uart_status);
 
 		} while (uart_status.uart_tx_busy);
